const std = @import("std");
const enr_lib = @import("enr");
const ENR = enr_lib.ENR;
const utils_lib = @import("@zeam/utils");
const Yaml = @import("yaml").Yaml;
const configs = @import("@zeam/configs");
const api = @import("@zeam/api");
const api_server = @import("api_server.zig");
const json = std.json;
const ChainConfig = configs.ChainConfig;
const Chain = configs.Chain;
const ChainOptions = configs.ChainOptions;
const params = @import("@zeam/params");
const sft = @import("@zeam/state-transition");
const xev = @import("xev");
const networks = @import("@zeam/network");
const Multiaddr = @import("multiformats").multiaddr.Multiaddr;
const node_lib = @import("@zeam/node");
const Clock = node_lib.Clock;
const BeamNode = node_lib.BeamNode;
const types = @import("@zeam/types");
const LoggerConfig = utils_lib.ZeamLoggerConfig;
const NodeCommand = @import("main.zig").NodeCommand;
const zeam_utils = @import("@zeam/utils");
const constants = @import("constants.zig");
const database = @import("@zeam/database");

const prefix = "zeam_";

// Structure to hold parsed ENR fields from validator-config.yaml
const EnrFields = struct {
    ip: ?[]const u8 = null,
    ip6: ?[]const u8 = null,
    tcp: ?u16 = null,
    udp: ?u16 = null,
    quic: ?u16 = null,
    seq: ?u64 = null,
    // Allow for custom fields
    custom_fields: std.StringHashMap([]const u8),

    pub fn deinit(self: *EnrFields, allocator: std.mem.Allocator) void {
        if (self.ip) |ip_str| allocator.free(ip_str);
        if (self.ip6) |ip6_str| allocator.free(ip6_str);
        var iterator = self.custom_fields.iterator();
        while (iterator.next()) |entry| {
            allocator.free(entry.key_ptr.*);
            allocator.free(entry.value_ptr.*);
        }
        self.custom_fields.deinit();
    }
};

pub const NodeOptions = struct {
    network_id: u32,
    node_key: []const u8,
    node_key_index: usize,
    // 1. a special value of "genesis_bootnode" for validator config means its a genesis bootnode and so
    //   the configuration is to be picked from genesis
    // 2. otherwise validator_config is dir path to this nodes's validator_config.yaml and validatrs.yaml
    //   and one must use all the nodes in genesis nodes.yaml as peers
    validator_config: []const u8,
    bootnodes: []const []const u8,
    validator_indices: []usize,
    genesis_spec: types.GenesisSpec,
    metrics_enable: bool,
    metrics_port: u16,
    local_priv_key: []const u8,
    logger_config: *LoggerConfig,
<<<<<<< HEAD
    preset: params.Preset,
=======
    database_path: []const u8,
>>>>>>> a617f765

    pub fn deinit(self: *NodeOptions, allocator: std.mem.Allocator) void {
        for (self.bootnodes) |b| allocator.free(b);
        allocator.free(self.bootnodes);
        allocator.free(self.validator_indices);
        allocator.free(self.local_priv_key);
    }
};

/// A Node that encapsulates the networking, blockchain, and validator functionalities.
/// It manages the event loop, network interface, clock, and beam node.
pub const Node = struct {
    loop: xev.Loop,
    network: networks.EthLibp2p,
    beam_node: BeamNode,
    clock: Clock,
    enr: ENR,
    options: *const NodeOptions,
    allocator: std.mem.Allocator,
    logger: zeam_utils.ModuleLogger,
    db: database.Db,

    const Self = @This();

    pub fn init(self: *Self, allocator: std.mem.Allocator, options: *const NodeOptions) !void {
        self.allocator = allocator;
        self.options = options;

        if (options.metrics_enable) {
            try api.init(allocator);
            try api_server.startAPIServer(allocator, options.metrics_port);
        }

        // Create chain spec based on selected preset
        const preset_name = @tagName(options.preset);
        const chain_spec = try std.fmt.allocPrint(allocator, "{{\"preset\": \"{s}\", \"name\": \"beamdev\"}}", .{preset_name});
        defer allocator.free(chain_spec);

        const json_options = json.ParseOptions{
            .ignore_unknown_fields = true,
            .allocate = .alloc_if_needed,
        };
        var chain_options = (try json.parseFromSlice(ChainOptions, allocator, chain_spec, json_options)).value;
        chain_options.genesis_time = options.genesis_spec.genesis_time;
        chain_options.num_validators = options.genesis_spec.num_validators;
        // transfer ownership of the chain_options to ChainConfig
        const chain_config = try ChainConfig.init(Chain.custom, chain_options);
        var anchorState: types.BeamState = undefined;
        try anchorState.genGenesisState(allocator, chain_config.genesis);
        errdefer anchorState.deinit();

        // TODO we seem to be needing one loop because then the events added to loop are not being fired
        // in the order to which they have been added even with the an appropriate delay added
        // behavior of this further needs to be investigated but for now we will share the same loop
        self.loop = try xev.Loop.init(.{});

        const addresses = try self.constructMultiaddrs();

        self.network = try networks.EthLibp2p.init(allocator, &self.loop, .{
            .networkId = options.network_id,
            .network_name = chain_config.spec.name,
            .listen_addresses = addresses.listen_addresses,
            .connect_peers = addresses.connect_peers,
            .local_private_key = options.local_priv_key,
        }, options.logger_config.logger(.network));
        errdefer self.network.deinit();
        self.clock = try Clock.init(allocator, chain_config.genesis.genesis_time, &self.loop, options.preset);
        errdefer self.clock.deinit(allocator);

        var db = try database.Db.open(allocator, options.logger_config.logger(.database), options.database_path);
        errdefer db.deinit();

        try self.beam_node.init(allocator, .{
            .nodeId = @intCast(options.node_key_index),
            .config = chain_config,
            .anchorState = &anchorState,
            .backend = self.network.getNetworkInterface(),
            .clock = &self.clock,
            .validator_ids = options.validator_indices,
            .db = db,
            .logger_config = options.logger_config,
        });

        self.logger = options.logger_config.logger(.node);
    }

    pub fn deinit(self: *Self) void {
        self.clock.deinit(self.allocator);
        self.beam_node.deinit();
        self.network.deinit();
        self.enr.deinit();
        self.db.deinit();
        self.loop.deinit();
    }

    pub fn run(self: *Node) !void {
        try self.network.run();
        try self.beam_node.run();

        const ascii_art =
            \\  ███████████████████████████████████████████████████████
            \\  ██████████████                         ████  ██████████
            \\  ███████████        ████████████████       █████████████
            \\  █████████      ████████████████████████     ███████████
            \\  ██████    █████████████████████████████████     ███████
            \\  █████    █████████████████████  █████████████    ██████
            \\  ███     ██████████       █   █████   █████████    █████
            \\  ███    ███████████  █████ █ █ █ ███████████████     ███
            \\  ██    ██████████ ██ ██ ████ ███ ██    ██████████   ████
            \\  ██   ██████████         ███ ████       █████████    ███
            \\  ██   ███████████  █  ██████ ████        █████████   ███
            \\  █    █████████ ████ █████     █████ █████████████   ███
            \\  █    ██████████ █   ████     ██   █████   ███████   ███
            \\  ██   ██████████       ████████ ██    █    ██████    ███
            \\  ██    █████████       ███████ █       ██████████    ███
            \\  ███   ██████████      ███   ███       █████████    █ ██
            \\  ███    ████████████ ███ ██ ███ █     █ ███████    █████
            \\  ███     ████████████ ████   █████   █████████    ██████
            \\  █████     █████████   ███   █████   ████████    ███████
            \\  ████████      ██████████████████████████     ██████████
            \\  ████████  █      ████████████████████      ████████████
            \\  █████  ██████         ██████████         ██████████████
            \\  █████████████████                    ██████████████████
            \\  ███████████████████████████████████████████████████████
            \\
            \\           ███████╗███████╗ █████╗ ███╗   ███╗
            \\           ╚══███╔╝██╔════╝██╔══██╗████╗ ████║
            \\             ███╔╝ █████╗  ███████║██╔████╔██║
            \\            ███╔╝  ██╔══╝  ██╔══██║██║╚██╔╝██║
            \\           ███████╗███████╗██║  ██║██║ ╚═╝ ██║
            \\           ╚══════╝╚══════╝╚═╝  ╚═╝╚═╝     ╚═╝
            \\
            \\          A blazing fast lean consensus client
        ;

        var encoded_txt_buf: [1000]u8 = undefined;
        const encoded_txt = try self.enr.encodeToTxt(&encoded_txt_buf);

        const quic_port = try self.enr.getQUIC();

        // Use logger.info instead of std.debug.print
        self.logger.info("\n{s}", .{ascii_art});
        self.logger.info("════════════════════════════════════════════════════════", .{});
        self.logger.info("  🚀 Zeam Lean Node Started Successfully!", .{});
        self.logger.info("════════════════════════════════════════════════════════", .{});
        self.logger.info("  Node ID: {d}", .{self.options.node_key_index});
        self.logger.info("  Listening on QUIC port: {?d}", .{quic_port});
        self.logger.info("  ENR: {s}", .{encoded_txt});
        self.logger.info("────────────────────────────────────────────────────────", .{});

        try self.clock.run();
    }

    fn constructMultiaddrs(self: *Self) !struct { listen_addresses: []const Multiaddr, connect_peers: []const Multiaddr } {
        if (std.mem.eql(u8, self.options.validator_config, "genesis_bootnode")) {
            try ENR.decodeTxtInto(&self.enr, self.options.bootnodes[self.options.node_key_index]);
        } else {
            // Parse validator config to get ENR fields
            const validator_config_filepath = try std.mem.concat(self.allocator, u8, &[_][]const u8{
                self.options.validator_config,
                "/validator-config.yaml",
            });
            defer self.allocator.free(validator_config_filepath);

            var parsed_validator_config = try utils_lib.loadFromYAMLFile(self.allocator, validator_config_filepath);
            defer parsed_validator_config.deinit(self.allocator);

            // Get ENR fields from validator config
            var enr_fields = try getEnrFieldsFromValidatorConfig(self.allocator, self.options.node_key, parsed_validator_config);
            defer enr_fields.deinit(self.allocator);

            // Construct ENR from fields and private key
            self.enr = try constructENRFromFields(self.allocator, self.options.local_priv_key, enr_fields);
        }

        // Overriding the IP to 0.0.0.0 to listen on all interfaces
        try self.enr.kvs.put("ip", "\x00\x00\x00\x00");

        var node_multiaddrs = try self.enr.multiaddrP2PQUIC(self.allocator);
        defer node_multiaddrs.deinit(self.allocator);
        // move the ownership to the `EthLibp2p`, will be freed in its deinit
        const listen_addresses = try node_multiaddrs.toOwnedSlice(self.allocator);
        errdefer {
            for (listen_addresses) |addr| addr.deinit();
            self.allocator.free(listen_addresses);
        }
        var connect_peer_list: std.ArrayListUnmanaged(Multiaddr) = .empty;
        defer connect_peer_list.deinit(self.allocator);

        for (self.options.bootnodes, 0..) |n, i| {
            // don't exclude any entry from nodes.yaml if this is not a genesis bootnode
            if (i != self.options.node_key_index or !std.mem.eql(u8, self.options.validator_config, "genesis_bootnode")) {
                var n_enr: ENR = undefined;
                try ENR.decodeTxtInto(&n_enr, n);
                var peer_multiaddr_list = try n_enr.multiaddrP2PQUIC(self.allocator);
                defer peer_multiaddr_list.deinit(self.allocator);
                const peer_multiaddrs = try peer_multiaddr_list.toOwnedSlice(self.allocator);
                defer self.allocator.free(peer_multiaddrs);
                try connect_peer_list.appendSlice(self.allocator, peer_multiaddrs);
            }
        }

        // move the ownership to the `EthLibp2p`, will be freed in its deinit
        const connect_peers = try connect_peer_list.toOwnedSlice(self.allocator);
        errdefer {
            for (connect_peers) |addr| addr.deinit();
            self.allocator.free(connect_peers);
        }

        return .{ .listen_addresses = listen_addresses, .connect_peers = connect_peers };
    }
};

/// Builds the start options for a node based on the provided command and options.
/// It loads the necessary configuration files, parses them, and populates the
/// `StartNodeOptions` structure.
/// The caller is responsible for freeing the allocated resources in `StartNodeOptions`.
pub fn buildStartOptions(allocator: std.mem.Allocator, node_cmd: NodeCommand, opts: *NodeOptions) !void {
    try utils_lib.checkDIRExists(node_cmd.custom_genesis);

    const config_filepath = try std.mem.concat(allocator, u8, &[_][]const u8{ node_cmd.custom_genesis, "/config.yaml" });
    defer allocator.free(config_filepath);
    const bootnodes_filepath = try std.mem.concat(allocator, u8, &[_][]const u8{ node_cmd.custom_genesis, "/nodes.yaml" });
    defer allocator.free(bootnodes_filepath);
    const validators_filepath = try std.mem.concat(allocator, u8, &[_][]const u8{
        if (std.mem.eql(u8, node_cmd.validator_config, "genesis_bootnode"))
            //
            node_cmd.custom_genesis
        else
            node_cmd.validator_config,
        "/validators.yaml",
    });
    defer allocator.free(validators_filepath);
    const validator_config_filepath = try std.mem.concat(allocator, u8, &[_][]const u8{
        if (std.mem.eql(u8, node_cmd.validator_config, "genesis_bootnode"))
            //
            node_cmd.custom_genesis
        else
            node_cmd.validator_config,
        "/validator-config.yaml",
    });
    defer allocator.free(validator_config_filepath);
    // TODO: support genesis file loading when ssz library supports it
    // const genesis_filepath = try std.mem.concat(allocator, &[_][]const u8{custom_genesis, "/genesis.ssz"});
    // defer allocator.free(genesis_filepath);

    var parsed_bootnodes = try utils_lib.loadFromYAMLFile(allocator, bootnodes_filepath);
    defer parsed_bootnodes.deinit(allocator);

    var parsed_config = try utils_lib.loadFromYAMLFile(allocator, config_filepath);
    defer parsed_config.deinit(allocator);

    var parsed_validators = try utils_lib.loadFromYAMLFile(allocator, validators_filepath);
    defer parsed_validators.deinit(allocator);

    var parsed_validator_config = try utils_lib.loadFromYAMLFile(allocator, validator_config_filepath);
    defer parsed_validator_config.deinit(allocator);

    const bootnodes = try nodesFromYAML(allocator, parsed_bootnodes);
    errdefer {
        for (bootnodes) |b| allocator.free(b);
        allocator.free(bootnodes);
    }
    if (bootnodes.len == 0) {
        return error.InvalidNodesConfig;
    }
    const genesis_spec = try configs.genesisConfigFromYAML(parsed_config, node_cmd.override_genesis_time);

    const validator_indices = try validatorIndicesFromYAML(allocator, opts.node_key, parsed_validators);
    errdefer allocator.free(validator_indices);
    if (validator_indices.len == 0) {
        return error.InvalidValidatorConfig;
    }
    const local_priv_key = try getPrivateKeyFromValidatorConfig(allocator, opts.node_key, parsed_validator_config);

    opts.bootnodes = bootnodes;
    opts.validator_indices = validator_indices;
    opts.local_priv_key = local_priv_key;
    opts.genesis_spec = genesis_spec;
    opts.node_key_index = try nodeKeyIndexFromYaml(opts.node_key, parsed_validator_config);
}

/// Parses the nodes from a YAML configuration.
/// Expects a YAML structure like:
/// ```yaml
///   - enr1...
///   - enr2...
/// ```
/// Returns a set of ENR strings. The caller is responsible for freeing the returned slice.
fn nodesFromYAML(allocator: std.mem.Allocator, nodes_config: Yaml) ![]const []const u8 {
    const temp_nodes = try nodes_config.parse(allocator, [][]const u8);
    defer allocator.free(temp_nodes);

    var nodes = try allocator.alloc([]const u8, temp_nodes.len);
    errdefer {
        for (nodes) |node| allocator.free(node);
        allocator.free(nodes);
    }

    for (temp_nodes, 0..) |temp_node, i| {
        nodes[i] = try allocator.dupe(u8, temp_node);
    }

    return nodes;
}

/// Parses the validator indices for a given node from a YAML configuration.
/// Expects a YAML structure like:
/// ```yaml
/// node_0:
///   - 0
///   - 1
/// node_1:
///   - 2
///   - 3
/// ```
/// where `node_{node_id}` is the key for the node's validator indices.
/// Returns a set of validator indices. The caller is responsible for freeing the returned slice.
fn validatorIndicesFromYAML(allocator: std.mem.Allocator, node_key: []const u8, validators: Yaml) ![]usize {
    var validator_indices: std.ArrayListUnmanaged(usize) = .empty;
    defer validator_indices.deinit(allocator);

    for (validators.docs.items[0].map.get(node_key).?.list) |item| {
        try validator_indices.append(allocator, @intCast(item.int));
    }
    return try validator_indices.toOwnedSlice(allocator);
}

// Parses the index for a given node key from a YAML configuration.
// ```yaml
// shuffle: roundrobin
// validators:
//   - name: "zeam_0"
//     # node id 7d0904dc6d8d7130e0e68d5d3175d0c3cf470f8725f67bd8320882f5b9753cc0
//     # peer id 16Uiu2HAkvi2sxT75Bpq1c7yV2FjnSQJJ432d6jeshbmfdJss1i6f
//     privkey: "bdf953adc161873ba026330c56450453f582e3c4ee6cb713644794bcfdd85fe5"
//     enrFields:
//       # verify /ip4/127.0.0.1/udp/9000/quic-v1/p2p/16Uiu2HAkvi2sxT75Bpq1c7yV2FjnSQJJ432d6jeshbmfdJss1i6f
//       ip: "127.0.0.1"
//       quic: 9000
//     count: 1 # number of indices for this node
//```

fn nodeKeyIndexFromYaml(node_key: []const u8, validator_config: Yaml) !usize {
    var index: usize = 0;
    for (validator_config.docs.items[0].map.get("validators").?.list) |entry| {
        const name_value = entry.map.get("name").?;
        if (name_value == .string and std.mem.eql(u8, name_value.string, node_key)) {
            return index;
        }
        index += 1;
    }
    return error.InvalidNodeKey;
}

fn getPrivateKeyFromValidatorConfig(allocator: std.mem.Allocator, node_key: []const u8, validator_config: Yaml) ![]const u8 {
    for (validator_config.docs.items[0].map.get("validators").?.list) |entry| {
        const name_value = entry.map.get("name").?;
        if (name_value == .string and std.mem.eql(u8, name_value.string, node_key)) {
            const privkey_value = entry.map.get("privkey").?;
            if (privkey_value == .string) {
                return try allocator.dupe(u8, privkey_value.string);
            } else {
                return error.InvalidPrivateKeyFormat;
            }
        }
    }
    return error.InvalidNodeKey;
}

fn getEnrFieldsFromValidatorConfig(allocator: std.mem.Allocator, node_key: []const u8, validator_config: Yaml) !EnrFields {
    for (validator_config.docs.items[0].map.get("validators").?.list) |entry| {
        const name_value = entry.map.get("name").?;
        if (name_value == .string and std.mem.eql(u8, name_value.string, node_key)) {
            const enr_fields_value = entry.map.get("enrFields");
            if (enr_fields_value == null) {
                return error.MissingEnrFields;
            }

            var enr_fields = EnrFields{
                .custom_fields = std.StringHashMap([]const u8).init(allocator),
            };
            errdefer enr_fields.deinit(allocator);

            const fields_map = enr_fields_value.?.map;

            // Parse known fields
            if (fields_map.get("ip")) |ip_value| {
                if (ip_value == .string) {
                    enr_fields.ip = try allocator.dupe(u8, ip_value.string);
                }
            }

            if (fields_map.get("ip6")) |ip6_value| {
                if (ip6_value == .string) {
                    enr_fields.ip6 = try allocator.dupe(u8, ip6_value.string);
                }
            }

            if (fields_map.get("tcp")) |tcp_value| {
                if (tcp_value == .int) {
                    enr_fields.tcp = @intCast(tcp_value.int);
                }
            }

            if (fields_map.get("udp")) |udp_value| {
                if (udp_value == .int) {
                    enr_fields.udp = @intCast(udp_value.int);
                }
            }

            if (fields_map.get("quic")) |quic_value| {
                if (quic_value == .int) {
                    enr_fields.quic = @intCast(quic_value.int);
                }
            }

            if (fields_map.get("seq")) |seq_value| {
                if (seq_value == .int) {
                    enr_fields.seq = @intCast(seq_value.int);
                }
            }

            // Parse custom fields
            var iterator = fields_map.iterator();
            while (iterator.next()) |kv| {
                const key = kv.key_ptr.*;
                const value = kv.value_ptr.*;

                // Skip known fields
                if (std.mem.eql(u8, key, "ip") or
                    std.mem.eql(u8, key, "ip6") or
                    std.mem.eql(u8, key, "tcp") or
                    std.mem.eql(u8, key, "udp") or
                    std.mem.eql(u8, key, "quic") or
                    std.mem.eql(u8, key, "seq"))
                {
                    continue;
                }

                // Handle custom field based on type
                if (value == .string) {
                    const key_copy = try allocator.dupe(u8, key);
                    const value_copy = try allocator.dupe(u8, value.string);
                    try enr_fields.custom_fields.put(key_copy, value_copy);
                } else if (value == .int) {
                    // Convert integer to string for custom fields with proper padding
                    const value_str = try std.fmt.allocPrint(allocator, "0x{x:0>8}", .{@as(u32, @intCast(value.int))});
                    const key_copy = try allocator.dupe(u8, key);
                    try enr_fields.custom_fields.put(key_copy, value_str);
                }
            }

            return enr_fields;
        }
    }
    return error.InvalidNodeKey;
}

fn constructENRFromFields(allocator: std.mem.Allocator, private_key: []const u8, enr_fields: EnrFields) !ENR {
    // Clean up private key (remove 0x prefix if present)
    const secret_key_str = if (std.mem.startsWith(u8, private_key, "0x"))
        private_key[2..]
    else
        private_key;

    if (secret_key_str.len != 64) {
        return error.InvalidSecretKeyLength;
    }

    // Create SignableENR from private key
    var signable_enr = enr_lib.SignableENR.fromSecretKeyString(secret_key_str) catch {
        return error.ENRCreationFailed;
    };

    // Set IP address (IPv4)
    if (enr_fields.ip) |ip_str| {
        const ip_addr = std.net.Ip4Address.parse(ip_str, 0) catch {
            return error.InvalidIPAddress;
        };
        const ip_addr_bytes = std.mem.asBytes(&ip_addr.sa.addr);
        signable_enr.set("ip", ip_addr_bytes) catch {
            return error.ENRSetIPFailed;
        };
    }

    // Set IP address (IPv6)
    if (enr_fields.ip6) |ip6_str| {
        const ip6_addr = std.net.Ip6Address.parse(ip6_str, 0) catch {
            return error.InvalidIP6Address;
        };
        const ip6_addr_bytes = std.mem.asBytes(&ip6_addr.sa.addr);
        signable_enr.set("ip6", ip6_addr_bytes) catch {
            return error.ENRSetIP6Failed;
        };
    }

    // Set TCP port
    if (enr_fields.tcp) |tcp_port| {
        var tcp_bytes: [2]u8 = undefined;
        std.mem.writeInt(u16, &tcp_bytes, tcp_port, .big);
        signable_enr.set("tcp", &tcp_bytes) catch {
            return error.ENRSetTCPFailed;
        };
    }

    // Set UDP port
    if (enr_fields.udp) |udp_port| {
        var udp_bytes: [2]u8 = undefined;
        std.mem.writeInt(u16, &udp_bytes, udp_port, .big);
        signable_enr.set("udp", &udp_bytes) catch {
            return error.ENRSetUDPFailed;
        };
    }

    // Set QUIC port
    if (enr_fields.quic) |quic_port| {
        var quic_bytes: [2]u8 = undefined;
        std.mem.writeInt(u16, &quic_bytes, quic_port, .big);
        signable_enr.set("quic", &quic_bytes) catch {
            return error.ENRSetQUICFailed;
        };
    }

    // Set sequence number
    if (enr_fields.seq) |seq_num| {
        var seq_bytes: [8]u8 = undefined;
        std.mem.writeInt(u64, &seq_bytes, seq_num, .big);
        signable_enr.set("seq", &seq_bytes) catch {
            return error.ENRSetSEQFailed;
        };
    }

    // Set custom fields
    var custom_iterator = enr_fields.custom_fields.iterator();
    while (custom_iterator.next()) |kv| {
        const key = kv.key_ptr.*;
        const value = kv.value_ptr.*;

        // Try to parse as hex if it starts with 0x
        if (std.mem.startsWith(u8, value, "0x")) {
            const hex_value = value[2..];
            if (hex_value.len % 2 != 0) {
                return error.InvalidHexValue;
            }
            const bytes = try allocator.alloc(u8, hex_value.len / 2);
            defer allocator.free(bytes);

            _ = std.fmt.hexToBytes(bytes, hex_value) catch {
                return error.InvalidHexFormat;
            };

            signable_enr.set(key, bytes) catch {
                return error.ENRSetCustomFieldFailed;
            };
        } else {
            // Treat as string
            signable_enr.set(key, value) catch {
                return error.ENRSetCustomFieldFailed;
            };
        }
    }

    // Convert SignableENR to ENR
    var buffer: [1024]u8 = undefined;
    var fbs = std.io.fixedBufferStream(&buffer);
    const writer = fbs.writer();

    try enr_lib.writeSignableENR(writer, &signable_enr);
    const enr_text = fbs.getWritten();

    var enr: ENR = undefined;
    try ENR.decodeTxtInto(&enr, enr_text);

    return enr;
}

test "config yaml parsing" {
    var config1 = try utils_lib.loadFromYAMLFile(std.testing.allocator, "pkgs/cli/test/fixtures/config.yaml");
    defer config1.deinit(std.testing.allocator);
    const genesis_spec = try configs.genesisConfigFromYAML(config1, null);
    try std.testing.expectEqual(9, genesis_spec.num_validators);
    try std.testing.expectEqual(1704085200, genesis_spec.genesis_time);

    var config2 = try utils_lib.loadFromYAMLFile(std.testing.allocator, "pkgs/cli/test/fixtures/validators.yaml");
    defer config2.deinit(std.testing.allocator);
    const validator_indices = try validatorIndicesFromYAML(std.testing.allocator, "zeam_0", config2);
    defer std.testing.allocator.free(validator_indices);
    try std.testing.expectEqual(3, validator_indices.len);
    try std.testing.expectEqual(1, validator_indices[0]);
    try std.testing.expectEqual(4, validator_indices[1]);
    try std.testing.expectEqual(7, validator_indices[2]);

    var config3 = try utils_lib.loadFromYAMLFile(std.testing.allocator, "pkgs/cli/test/fixtures/nodes.yaml");
    defer config3.deinit(std.testing.allocator);
    const nodes = try nodesFromYAML(std.testing.allocator, config3);
    defer {
        for (nodes) |node| std.testing.allocator.free(node);
        std.testing.allocator.free(nodes);
    }
    try std.testing.expectEqual(3, nodes.len);
    try std.testing.expectEqualStrings("enr:-IW4QA0pljjdLfxS_EyUxNAxJSoGCwmOVNJauYWsTiYHyWG5Bky-7yCEktSvu_w-PWUrmzbc8vYL_Mx5pgsAix2OfOMBgmlkgnY0gmlwhKwUAAGEcXVpY4IfkIlzZWNwMjU2azGhA6mw8mfwe-3TpjMMSk7GHe3cURhOn9-ufyAqy40wEyui", nodes[0]);
    try std.testing.expectEqualStrings("enr:-IW4QNx7F6OKXCmx9igmSwOAOdUEiQ9Et73HNygWV1BbuFgkXZLMslJVgpLYmKAzBF-AO0qJYq40TtqvtFkfeh2jzqYBgmlkgnY0gmlwhKwUAAKEcXVpY4IfkIlzZWNwMjU2azGhA2hqUIfSG58w4lGPMiPp9llh1pjFuoSRUuoHmwNdHELw", nodes[1]);
    try std.testing.expectEqualStrings("enr:-IW4QOh370UNQipE8qYlVRK3MpT7I0hcOmrTgLO9agIxuPS2B485Se8LTQZ4Rhgo6eUuEXgMAa66Wt7lRYNHQo9zk8QBgmlkgnY0gmlwhKwUAAOEcXVpY4IfkIlzZWNwMjU2azGhA7NTxgfOmGE2EQa4HhsXxFOeHdTLYIc2MEBczymm9IUN", nodes[2]);
}

test "ENR fields parsing from validator config" {
    var validator_config = try utils_lib.loadFromYAMLFile(std.testing.allocator, "pkgs/cli/test/fixtures/validator-config.yaml");
    defer validator_config.deinit(std.testing.allocator);

    // Test parsing ENR fields for zeam_0
    var enr_fields = try getEnrFieldsFromValidatorConfig(std.testing.allocator, "zeam_0", validator_config);
    defer enr_fields.deinit(std.testing.allocator);

    // Verify the parsed fields match expected values
    try std.testing.expectEqualStrings("172.20.0.100", enr_fields.ip.?);
    try std.testing.expectEqual(@as(u16, 9000), enr_fields.tcp.?);
    try std.testing.expectEqual(@as(u16, 9001), enr_fields.quic.?);
    try std.testing.expectEqual(@as(u64, 1), enr_fields.seq.?);

    // Test parsing ENR fields for quadrivium_0
    var enr_fields_1 = try getEnrFieldsFromValidatorConfig(std.testing.allocator, "quadrivium_0", validator_config);
    defer enr_fields_1.deinit(std.testing.allocator);

    try std.testing.expectEqualStrings("2001:db8:85a3::8a2e:370:7334", enr_fields_1.ip6.?);
    try std.testing.expectEqual(@as(u16, 30303), enr_fields_1.tcp.?);
    try std.testing.expectEqual(@as(u16, 8080), enr_fields_1.quic.?);
    try std.testing.expectEqual(@as(u64, 1), enr_fields_1.seq.?);

    // Test custom field parsing
    // Check if the custom field exists
    const whatever_field = enr_fields.custom_fields.get("whatever");
    if (whatever_field) |value| {
        try std.testing.expectEqualStrings("0x01000000", value);
    } else {
        // If the field doesn't exist, that's also a test failure
        try std.testing.expect(false);
    }
    // quadrivium_0 doesn't have custom fields, so just verify the custom_fields map is empty
    try std.testing.expectEqual(@as(usize, 0), enr_fields_1.custom_fields.count());
}

test "ENR construction from fields" {
    var validator_config = try utils_lib.loadFromYAMLFile(std.testing.allocator, "pkgs/cli/test/fixtures/validator-config.yaml");
    defer validator_config.deinit(std.testing.allocator);

    // Get ENR fields for zeam_0
    var enr_fields = try getEnrFieldsFromValidatorConfig(std.testing.allocator, "zeam_0", validator_config);
    defer enr_fields.deinit(std.testing.allocator);

    // Get private key for zeam_0
    const private_key = try getPrivateKeyFromValidatorConfig(std.testing.allocator, "zeam_0", validator_config);
    defer std.testing.allocator.free(private_key);

    // Construct ENR from fields
    const constructed_enr = try constructENRFromFields(std.testing.allocator, private_key, enr_fields);

    // Verify the ENR was constructed successfully
    // We can't easily verify the exact ENR content without knowing the exact signature,
    // but we can verify that specific fields are present in the constructed ENR
    try std.testing.expect(constructed_enr.kvs.get("ip") != null);
    try std.testing.expect(constructed_enr.kvs.get("quic") != null);
    try std.testing.expect(constructed_enr.kvs.get("tcp") != null);
    try std.testing.expect(constructed_enr.kvs.get("seq") != null);
}<|MERGE_RESOLUTION|>--- conflicted
+++ resolved
@@ -66,11 +66,8 @@
     metrics_port: u16,
     local_priv_key: []const u8,
     logger_config: *LoggerConfig,
-<<<<<<< HEAD
     preset: params.Preset,
-=======
     database_path: []const u8,
->>>>>>> a617f765
 
     pub fn deinit(self: *NodeOptions, allocator: std.mem.Allocator) void {
         for (self.bootnodes) |b| allocator.free(b);
